/*
 *  Copyright(C) 2021 hikyuu.org
 *
 *  Create on: 2021-02-16
 *     Author: fasiondog
 */

#include <csignal>
#include <unordered_set>
#include "../utilities/os.h"
#include "../utilities/IniParser.h"
#include "../global/schedule/scheduler.h"
#include "StrategyBase.h"

namespace hku {

std::atomic_bool StrategyBase::ms_keep_running = true;

void StrategyBase::sig_handler(int sig) {
    if (sig == SIGINT) {
        ms_keep_running = false;
        exit(0);
    }
}

StrategyBase::StrategyBase() : StrategyBase("Strategy") {}

StrategyBase::StrategyBase(const string& name) {
    string home = getUserDir();
    HKU_ERROR_IF(home == "", "Failed get user home path!");
#if HKU_OS_WINOWS
    m_config_file = format("{}\\{}", home, ".hikyuu\\hikyuu.ini");
#else
    m_config_file = format("{}/{}", home, ".hikyuu/hikyuu.ini");
#endif
    _initDefaultParam();
}

StrategyBase::StrategyBase(const string& name, const string& config_file)
: m_name(name), m_config_file(config_file) {
    _initDefaultParam();
}

StrategyBase::~StrategyBase() {
    HKU_INFO("[Strategy {}] Quit Strategy!", m_name);
}

void StrategyBase::_initDefaultParam() {
    setParam<bool>("enable_market_event", false);
    setParam<bool>("enable_30_seconds_clock", false);
    setParam<bool>("enable_1min_clock", false);
    setParam<bool>("enable_3min_clock", false);
    setParam<bool>("enable_5min_clock", false);
    setParam<bool>("enable_10min_clock", false);
    setParam<bool>("enable_15min_clock", false);
    setParam<bool>("enable_30min_clock", false);
    setParam<bool>("enable_60min_clock", false);
    setParam<bool>("enable_2hour_clock", false);
}

void StrategyBase::_run(bool forTest) {
    // 调用 strategy 自身的初始化方法
    init();

    StockManager& sm = StockManager::instance();

    // 非独立进程方式运行 Stratege 或 重复执行，则直接返回
    if (sm.thread_id() == std::this_thread::get_id()) {
        return;
    }

    // 注册 ctrl-c 终止信号
    std::signal(SIGINT, sig_handler);

    HKU_INFO("[Strategy {}] strategy is running! You can press Ctrl-C to terminte ...", m_name);

    // 加载上下文指定的证券数据
    IniParser config;
    try {
        config.read(m_config_file);

    } catch (std::exception& e) {
        HKU_FATAL("[Strategy {}] Failed read configure file (\"{}\")! {}", m_name, m_config_file,
                  e.what());
        HKU_INFO("[Strategy {}] Exit Strategy", m_name);
        exit(1);
    } catch (...) {
        HKU_FATAL("[Strategy {}] Failed read configure file (\"{}\")! Unknow error!", m_name,
                  m_config_file);
        HKU_INFO("[Strategy {}] Exit Strategy", m_name);
        exit(1);
    }

    Parameter baseParam, blockParam, kdataParam, preloadParam, hkuParam;

    hkuParam.set<string>("tmpdir", config.get("hikyuu", "tmpdir", "."));
    hkuParam.set<string>("datadir", config.get("hikyuu", "datadir", "."));
    hkuParam.set<string>("quotation_server",
                         config.get("hikyuu", "quotation_server", "ipc:///tmp/hikyuu_real.ipc"));

    if (!config.hasSection("baseinfo")) {
        HKU_FATAL("Missing configure of baseinfo!");
        exit(1);
    }

    IniParser::StringListPtr option = config.getOptionList("baseinfo");
    for (auto iter = option->begin(); iter != option->end(); ++iter) {
        string value = config.get("baseinfo", *iter);
        baseParam.set<string>(*iter, value);
    }

    IniParser::StringListPtr block_config = config.getOptionList("block");
    for (auto iter = block_config->begin(); iter != block_config->end(); ++iter) {
        string value = config.get("block", *iter);
        blockParam.set<string>(*iter, value);
    }

    option = config.getOptionList("kdata");
    for (auto iter = option->begin(); iter != option->end(); ++iter) {
        kdataParam.set<string>(*iter, config.get("kdata", *iter));
    }

    // 设置预加载参数，只加载指定的 ktype 至内存
    auto ktype_list = m_context.getKTypeList();
    if (ktype_list.empty()) {
        // 如果为空，则默认加载日线数据
        ktype_list.push_back(KQuery::DAY);
    }

    // 不使用默认的预加载模式
    for (auto ktype : ktype_list) {
        to_lower(ktype);
        preloadParam.set<bool>(ktype, false);
    }

    sm.init(baseParam, blockParam, kdataParam, preloadParam, hkuParam, m_context);

    const auto& stk_code_list = getStockCodeList();
    m_stock_list.reserve(stk_code_list.size());
    for (const auto& code : stk_code_list) {
        Stock stk = getStock(code);
        if (!stk.isNull()) {
            m_stock_list.push_back(stk);
        } else {
            HKU_WARN("[Strategy {}] Invalid code: {}, can't find the stock!", m_name, code);
        }
    }
    HKU_WARN_IF(m_stock_list.empty(), "[Strategy {}] stock list is empty!", m_name);

<<<<<<< HEAD
    // 非测试模式下加载上下文起始日期开始的KData
    // 测试模式下不需要预加载，由测试灌入
    if (!forTest) {
        // 只从 context 指定起始日期开始加载
        _loadKData(m_context.startDatetime(), Null<Datetime>());
=======
    // 借助 Stock.setKRecordList 方法进行预加载（同步方式，不需要异步加载）
    // 只从 context 指定起始日期开始加载
    size_t ktype_count = ktype_list.size();
    vector<KRecordList> k_buffer(ktype_count);
    for (auto& stk : m_stock_list) {
        // 保留原始 KDataDriver，因为使用 stock.setKRecordList 将会把 stock 的 KDataDriver 设置为
        // DoNothing
        auto old_driver = stk.getKDataDirver();

        for (size_t i = 0; i < ktype_count; i++) {
            k_buffer[i] = stk.getKRecordList(
              KQueryByDate(m_context.startDatetime(), Null<Datetime>(), ktype_list[i]));
        }
        for (size_t i = 0; i < ktype_count; i++) {
            stk.setKRecordList(std::move(k_buffer[i]), ktype_list[i]);
        }

        // 恢复 KDataDriver
        stk.setKDataDriver(old_driver);
>>>>>>> 4982fa1f
    }

    // 计算每个类型当前最后的日期
    for (const auto& ktype : ktype_list) {
        Datetime last_date = Datetime::min();
        for (auto& stk : m_stock_list) {
            size_t count = stk.getCount(ktype);
            if (count > 1) {
                auto kr = stk.getKRecord(count - 1, ktype);
                if (kr.datetime > last_date) {
                    last_date = kr.datetime;
                }
            }
        }
        m_ref_last_time[ktype] = last_date == Datetime::min() ? Null<Datetime>() : last_date;
    }

    if (!forTest) {
        // 启动行情接收代理
        auto& agent = *getGlobalSpotAgent();
        agent.addProcess([this](const SpotRecord& spot) { this->receivedSpot(spot); });
        agent.addPostProcess([this](Datetime revTime) { this->finishReceivedSpot(revTime); });
        startSpotAgent(false);

        _addTimer();

        HKU_INFO("start even loop ...");
        _startEventLoop();
    }
}

void StrategyBase::_loadKData(const Datetime& start, const Datetime& end) {
    // 借助 Stock.setKRecordList 方法进行预加载（同步方式，不需要异步加载）
    const auto& ktype_list = getKTypeList();
    size_t ktype_count = ktype_list.size();
    vector<KRecordList> k_buffer(ktype_count);
    for (auto& stk : m_stock_list) {
        // 保留原始 KDataDriver，因为使用 stock.setKRecordList 将会把 stock 的 KDataDriver 设置为
        // DoNothing
        auto old_driver = stk.getKDataDirver();

        for (size_t i = 0; i < ktype_count; i++) {
            k_buffer[i] = std::move(stk.getKRecordList(KQueryByDate(start, end, ktype_list[i])));
        }
        for (size_t i = 0; i < ktype_count; i++) {
            stk.setKRecordList(std::move(k_buffer[i]), ktype_list[i]);
        }

        // 恢复 KDataDriver
        stk.setKDataDriver(old_driver);
    }
}

void StrategyBase::receivedSpot(const SpotRecord& spot) {
    Stock stk = getStock(format("{}{}", spot.market, spot.code));
    if (!stk.isNull()) {
        m_spot_map[stk] = spot;
    }
}

void StrategyBase::finishReceivedSpot(Datetime revTime) {
    HKU_IF_RETURN(m_stock_list.empty(), void());
    event([this]() { this->onTick(); });

    Stock& ref_stk = m_stock_list[0];
    const auto& ktype_list = getKTypeList();
    for (const auto& ktype : ktype_list) {
        size_t count = ref_stk.getCount(ktype);
        if (count > 0) {
            KRecord k = ref_stk.getKRecord(count - 1, ktype);
            if (k.datetime != m_ref_last_time[ktype]) {
                m_ref_last_time[ktype] = k.datetime;
                event([this, ktype]() { this->onBar(ktype); });
            }
        }
    }
}

void StrategyBase::_addTimer() {
    std::unordered_set<string> market_set;
    for (auto& stk : m_stock_list) {
        market_set.insert(stk.market());
    }

    const auto& sm = StockManager::instance();
    TimeDelta openTime(0, 23, 59, 59, 999, 999), closeTime(0);
    for (const auto& market : market_set) {
        auto market_info = sm.getMarketInfo(market);
        if (market_info.openTime1() < market_info.closeTime1()) {
            if (market_info.openTime1() < openTime) {
                openTime = market_info.openTime1();
            }
            if (market_info.closeTime1() > closeTime) {
                closeTime = market_info.closeTime1();
            }
        }
        if (market_info.openTime2() < market_info.closeTime2()) {
            if (market_info.openTime2() < openTime) {
                openTime = market_info.openTime2();
            }
            if (market_info.closeTime2() > closeTime) {
                closeTime = market_info.closeTime2();
            }
        }
    }

    HKU_ERROR_IF_RETURN(openTime >= closeTime, void(), "Invalid market openTime: {}, closeTime: {}",
                        openTime, closeTime);

    auto* scheduler = getScheduler();
    if (getParam<bool>("enable_market_event")) {
        scheduler->addFuncAtTimeEveryDay(
          openTime, [this]() { this->event([this]() { this->onMarketOpen(); }); });
        scheduler->addFuncAtTimeEveryDay(
          closeTime, [this]() { this->event([this]() { this->onMarketClose(); }); });
    }

    _addClockEvent("enable_30_seconds_clock", Seconds(30), openTime, closeTime);
    _addClockEvent("enable_1min_clock", Minutes(1), openTime, closeTime);
    _addClockEvent("enable_3min_clock", Minutes(3), openTime, closeTime);
    _addClockEvent("enable_5min_clock", Minutes(5), openTime, closeTime);
    _addClockEvent("enable_10min_clock", Minutes(10), openTime, closeTime);
    _addClockEvent("enable_15min_clock", Minutes(15), openTime, closeTime);
    _addClockEvent("enable_30min_clock", Minutes(30), openTime, closeTime);
    _addClockEvent("enable_60min_clock", Minutes(60), openTime, closeTime);
    _addClockEvent("enable_2hour_clock", Hours(2), openTime, closeTime);
}

void StrategyBase::_addClockEvent(const string& enable, TimeDelta delta, TimeDelta openTime,
                                  TimeDelta closeTime) {
    auto* scheduler = getScheduler();
    if (getParam<bool>(enable)) {
        int repeat = static_cast<int>((closeTime - openTime) / delta);
        scheduler->addFunc(Datetime::min(), Datetime::max(), openTime, closeTime, repeat, delta,
                           [this, delta]() { this->onClock(delta); });
    }
}

/*
 * 在主线程中处理事件队列，避免 python GIL
 */
void StrategyBase::_startEventLoop() {
    while (ms_keep_running) {
        event_type task;
        m_event_queue.wait_and_pop(task);
        if (task.isNullTask()) {
            ms_keep_running = false;
        } else {
            task();
        }
    }
}

void StrategyBase::backTest(const Datetime& start, const Datetime& end) {
    HKU_CHECK(!m_stock_list.empty(), "The context stock list is empty!");
    HKU_CHECK(!start.isNull(), "start date can't be null!");
    HKU_CHECK(start >= m_context.startDatetime(),
              "The backtest start date must be greater than the context start date!");

    const auto& ktypes = getKTypeList();
    HKU_CHECK(!ktypes.empty(), "The ktype list is empty!");

    _run(true);

    // 加载回测日期之前的相关K线数据
    _loadKData(m_context.startDatetime(), start);

    size_t ktype_count = ktypes.size();
    vector<int32_t> ktype_mintues(ktypes.size());
    for (size_t i = 0; i < ktype_count; i++) {
        ktype_mintues[i] = KQuery::getKTypeInMin(ktypes[i]);
    }

    const auto& level_ktype = ktypes[0];
    Stock level_stk = getStock("sh000001");
    KQuery query = KQueryByDate(start, end, level_ktype);
    auto dates = level_stk.getDatetimeList(query);

    vector<list<KRecord>> krecords(m_stock_list.size());
    for (size_t i = 0, len = m_stock_list.size(); i < len; i++) {
        auto& stock = m_stock_list[i];
        HKU_CHECK(!stock.isNull(), "The pos: {} stock is Null!", i);

        KRecordList ks =
          stock.getKDataDirver()->getConnect()->getKRecordList(stock.market(), stock.code(), query);
        krecords[i].resize(ks.size());
        std::copy(ks.begin(), ks.end(), krecords[i].begin());
    }

    vector<SpotRecord> spots;
}

}  // namespace hku<|MERGE_RESOLUTION|>--- conflicted
+++ resolved
@@ -147,33 +147,27 @@
     }
     HKU_WARN_IF(m_stock_list.empty(), "[Strategy {}] stock list is empty!", m_name);
 
-<<<<<<< HEAD
-    // 非测试模式下加载上下文起始日期开始的KData
-    // 测试模式下不需要预加载，由测试灌入
-    if (!forTest) {
-        // 只从 context 指定起始日期开始加载
-        _loadKData(m_context.startDatetime(), Null<Datetime>());
-=======
     // 借助 Stock.setKRecordList 方法进行预加载（同步方式，不需要异步加载）
     // 只从 context 指定起始日期开始加载
-    size_t ktype_count = ktype_list.size();
-    vector<KRecordList> k_buffer(ktype_count);
-    for (auto& stk : m_stock_list) {
-        // 保留原始 KDataDriver，因为使用 stock.setKRecordList 将会把 stock 的 KDataDriver 设置为
-        // DoNothing
-        auto old_driver = stk.getKDataDirver();
-
-        for (size_t i = 0; i < ktype_count; i++) {
-            k_buffer[i] = stk.getKRecordList(
-              KQueryByDate(m_context.startDatetime(), Null<Datetime>(), ktype_list[i]));
-        }
-        for (size_t i = 0; i < ktype_count; i++) {
-            stk.setKRecordList(std::move(k_buffer[i]), ktype_list[i]);
-        }
-
-        // 恢复 KDataDriver
-        stk.setKDataDriver(old_driver);
->>>>>>> 4982fa1f
+    if (!forTest) {
+        size_t ktype_count = ktype_list.size();
+        vector<KRecordList> k_buffer(ktype_count);
+        for (auto& stk : m_stock_list) {
+            // 保留原始 KDataDriver，因为使用 stock.setKRecordList 将会把 stock 的 KDataDriver
+            // 设置为 DoNothing
+            auto old_driver = stk.getKDataDirver();
+
+            for (size_t i = 0; i < ktype_count; i++) {
+                k_buffer[i] = std::move(stk.getKRecordList(
+                  KQueryByDate(m_context.startDatetime(), Null<Datetime>(), ktype_list[i])));
+            }
+            for (size_t i = 0; i < ktype_count; i++) {
+                stk.setKRecordList(std::move(k_buffer[i]), ktype_list[i]);
+            }
+
+            // 恢复 KDataDriver
+            stk.setKDataDriver(old_driver);
+        }
     }
 
     // 计算每个类型当前最后的日期
