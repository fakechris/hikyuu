/*
 * StockManager.cpp
 *
 *  Created on: 2011-11-9
 *      Author: fasiondog
 */

#ifndef NOMINMAX
#define NOMINMAX
#endif

#include "GlobalInitializer.h"
#include <chrono>
#include <fmt/format.h>
#include <boost/lexical_cast.hpp>
#include <boost/algorithm/string.hpp>

#include "utilities/IniParser.h"
#include "utilities/thread/ThreadPool.h"
#include "StockManager.h"
#include "global/GlobalTaskGroup.h"
#include "global/schedule/inner_tasks.h"
#include "data_driver/kdata/cvs/KDataTempCsvDriver.h"

namespace hku {

StockManager* StockManager::m_sm = nullptr;

void StockManager::quit() {
    if (m_sm) {
        delete m_sm;
        m_sm = nullptr;
    }
}

StockManager::StockManager() : m_initializing(false) {
    m_stockDict_mutex = new std::mutex;
    m_marketInfoDict_mutex = new std::mutex;
    m_stockTypeInfo_mutex = new std::mutex;
    m_holidays_mutex = new std::mutex;
}

StockManager::~StockManager() {
    delete m_stockDict_mutex;
    delete m_marketInfoDict_mutex;
    delete m_stockTypeInfo_mutex;
    delete m_holidays_mutex;
    fmt::print("Quit Hikyuu system!\n\n");
}

StockManager& StockManager::instance() {
    if (!m_sm) {
        m_sm = new StockManager();
    }
    return (*m_sm);
}

Parameter default_preload_param() {
    Parameter param;
    param.set<bool>("day", true);
    param.set<bool>("week", false);
    param.set<bool>("month", false);
    param.set<bool>("quarter", false);
    param.set<bool>("halfyear", false);
    param.set<bool>("year", false);
    param.set<bool>("min", false);
    param.set<bool>("min5", false);
    param.set<bool>("min15", false);
    param.set<bool>("min30", false);
    param.set<bool>("min60", false);
    param.set<bool>("hour2", false);
    param.set<bool>("ticks", false);
    param.set<int>("day_max", 100000);
    param.set<int>("week_max", 100000);
    param.set<int>("month_max", 100000);
    param.set<int>("quarter_max", 100000);
    param.set<int>("halfyear_max", 100000);
    param.set<int>("year_max", 100000);
    param.set<int>("min_max", 5120);
    param.set<int>("min5_max", 5120);
    param.set<int>("min15_max", 5120);
    param.set<int>("min30_max", 5120);
    param.set<int>("min60_max", 5120);
    param.set<int>("hour2_max", 5120);
    param.set<int>("ticks_max", 5120);
    return param;
}

Parameter default_other_param() {
    Parameter param;
    param.set<string>("tmpdir", ".");
    param.set<string>("logger", "");
    return param;
}

void StockManager::init(const Parameter& baseInfoParam, const Parameter& blockParam,
                        const Parameter& kdataParam, const Parameter& preloadParam,
                        const Parameter& hikyuuParam, const StrategyContext& context) {
    HKU_WARN_IF_RETURN(m_initializing, void(),
                       "The last initialization has not finished. Please try again later!");
    m_initializing = true;
    m_thread_id = std::this_thread::get_id();
    m_baseInfoDriverParam = baseInfoParam;
    m_blockDriverParam = blockParam;
    m_kdataDriverParam = kdataParam;
    m_preloadParam = preloadParam;
    m_hikyuuParam = hikyuuParam;
    m_context = context;

    // 获取路径信息
    m_tmpdir = hikyuuParam.tryGet<string>("tmpdir", ".");
    m_datadir = hikyuuParam.tryGet<string>("datadir", ".");

    m_stockDict.clear();
    m_marketInfoDict.clear();
    m_stockTypeInfo.clear();

    // 加载证券基本信息
    m_baseInfoDriver = DataDriverFactory::getBaseInfoDriver(baseInfoParam);
    HKU_CHECK(m_baseInfoDriver, "Failed get base info driver!");

    loadAllHolidays();
    loadAllMarketInfos();
    loadAllStockTypeInfo();
    loadAllStocks();
    loadAllStockWeights();
    loadAllZhBond10();
    loadHistoryFinanceField();

    // 获取板块驱动
    m_blockDriver = DataDriverFactory::getBlockDriver(blockParam);

    // 获取K线数据驱动并预加载指定的数据
    HKU_INFO("Loading KData...");
    std::chrono::system_clock::time_point start_time = std::chrono::system_clock::now();

    setKDataDriver(DataDriverFactory::getKDataDriverPool(m_kdataDriverParam));

    // 加载 block，须在 stock 的 kdatadriver 被设置之后调用
    m_blockDriver->load();

    // 加载 K 线至缓存
    loadAllKData();

    // add special Market, for temp csv file
    m_marketInfoDict["TMP"] =
      MarketInfo("TMP", "Temp Csv file", "temp load from csv file", "000001", Null<Datetime>(),
                 TimeDelta(0), TimeDelta(0), TimeDelta(0), TimeDelta(0));

    std::chrono::duration<double> sec = std::chrono::system_clock::now() - start_time;
    HKU_INFO("{:<.2f}s Loaded Data.", sec.count());
    m_initializing = false;
}

void StockManager::setKDataDriver(const KDataDriverConnectPoolPtr& driver) {
    for (auto iter = m_stockDict.begin(); iter != m_stockDict.end(); ++iter) {
        if (iter->second.market() == "TMP")
            continue;
        iter->second.setKDataDriver(driver);
    }
}

void StockManager::loadAllKData() {
    auto driver = DataDriverFactory::getKDataDriverPool(m_kdataDriverParam);
    HKU_ERROR_IF_RETURN(!driver, void(), "kdata driver is null!");

    if (m_kdataDriverParam != driver->getPrototype()->getParameter()) {
        m_kdataDriverParam = driver->getPrototype()->getParameter();
    }

    bool preload_day = m_preloadParam.tryGet<bool>("day", false);
    HKU_INFO_IF(preload_day, "Preloading all day kdata to buffer!");

    bool preload_week = m_preloadParam.tryGet<bool>("week", false);
    HKU_INFO_IF(preload_week, "Preloading all week kdata to buffer!");

    bool preload_month = m_preloadParam.tryGet<bool>("month", false);
    HKU_INFO_IF(preload_month, "Preloading all month kdata to buffer!");

    bool preload_quarter = m_preloadParam.tryGet<bool>("quarter", false);
    HKU_INFO_IF(preload_quarter, "Preloading all quarter kdata to buffer!");

    bool preload_halfyear = m_preloadParam.tryGet<bool>("halfyear", false);
    HKU_INFO_IF(preload_halfyear, "Preloading all halfyear kdata to buffer!");

    bool preload_year = m_preloadParam.tryGet<bool>("year", false);
    HKU_INFO_IF(preload_year, "Preloading all year kdata to buffer!");

    bool preload_min = m_preloadParam.tryGet<bool>("min", false);
    HKU_INFO_IF(preload_min, "Preloading all 1 min kdata to buffer!");

    bool preload_min5 = m_preloadParam.tryGet<bool>("min5", false);
    HKU_INFO_IF(preload_min5, "Preloading all 5 min kdata to buffer!");

    bool preload_min15 = m_preloadParam.tryGet<bool>("min15", false);
    HKU_INFO_IF(preload_min15, "Preloading all 15 min kdata to buffer!");

    bool preload_min30 = m_preloadParam.tryGet<bool>("min30", false);
    HKU_INFO_IF(preload_min30, "Preloading all 30 min kdata to buffer!");

    bool preload_min60 = m_preloadParam.tryGet<bool>("min60", false);
    HKU_INFO_IF(preload_min60, "Preloading all 60 min kdata to buffer!");

    bool preload_hour2 = m_preloadParam.tryGet<bool>("hour2", false);
    HKU_INFO_IF(preload_hour2, "Preloading all 120 min kdata to buffer!");

    if (!driver->getPrototype()->canParallelLoad()) {
        for (auto iter = m_stockDict.begin(); iter != m_stockDict.end(); ++iter) {
            if (preload_day)
                iter->second.loadKDataToBuffer(KQuery::DAY);
            if (preload_week)
                iter->second.loadKDataToBuffer(KQuery::WEEK);
            if (preload_month)
                iter->second.loadKDataToBuffer(KQuery::MONTH);
            if (preload_quarter)
                iter->second.loadKDataToBuffer(KQuery::QUARTER);
            if (preload_halfyear)
                iter->second.loadKDataToBuffer(KQuery::HALFYEAR);
            if (preload_year)
                iter->second.loadKDataToBuffer(KQuery::YEAR);
            if (preload_min)
                iter->second.loadKDataToBuffer(KQuery::MIN);
            if (preload_min5)
                iter->second.loadKDataToBuffer(KQuery::MIN5);
            if (preload_min15)
                iter->second.loadKDataToBuffer(KQuery::MIN15);
            if (preload_min30)
                iter->second.loadKDataToBuffer(KQuery::MIN30);
            if (preload_min60)
                iter->second.loadKDataToBuffer(KQuery::MIN60);
            if (preload_hour2)
                iter->second.loadKDataToBuffer(KQuery::HOUR2);
        }

    } else {
        // 异步并行加载
        auto& tg = *getGlobalTaskGroup();
        for (auto iter = m_stockDict.begin(); iter != m_stockDict.end(); ++iter) {
            if (preload_day)
                tg.submit([=]() mutable { iter->second.loadKDataToBuffer(KQuery::DAY); });
            if (preload_week)
                tg.submit([=]() mutable { iter->second.loadKDataToBuffer(KQuery::WEEK); });
            if (preload_month)
                tg.submit([=]() mutable { iter->second.loadKDataToBuffer(KQuery::MONTH); });
            if (preload_quarter)
                tg.submit([=]() mutable { iter->second.loadKDataToBuffer(KQuery::QUARTER); });
            if (preload_halfyear)
                tg.submit([=]() mutable { iter->second.loadKDataToBuffer(KQuery::HALFYEAR); });
            if (preload_year)
                tg.submit([=]() mutable { iter->second.loadKDataToBuffer(KQuery::YEAR); });
            if (preload_min)
                tg.submit([=]() mutable { iter->second.loadKDataToBuffer(KQuery::MIN); });
            if (preload_min5)
                tg.submit([=]() mutable { iter->second.loadKDataToBuffer(KQuery::MIN5); });
            if (preload_min15)
                tg.submit([=]() mutable { iter->second.loadKDataToBuffer(KQuery::MIN15); });
            if (preload_min30)
                tg.submit([=]() mutable { iter->second.loadKDataToBuffer(KQuery::MIN30); });
            if (preload_min60)
                tg.submit([=]() mutable { iter->second.loadKDataToBuffer(KQuery::MIN60); });
            if (preload_hour2)
                tg.submit([=]() mutable { iter->second.loadKDataToBuffer(KQuery::HOUR2); });
        }
    }

    initInnerTask();
}

void StockManager::reload() {
    loadAllHolidays();

    loadAllMarketInfos();
    loadAllStockTypeInfo();
    loadAllStocks();
    loadAllStockWeights();
    loadAllZhBond10();
    loadHistoryFinanceField();

    m_blockDriver->load();

    HKU_INFO("start reload kdata to buffer");
    std::vector<Stock> can_not_parallel_stk_list;  // 记录不支持并行加载的Stock
    {
        auto* tg = getGlobalTaskGroup();
        std::lock_guard<std::mutex> lock(*m_stockDict_mutex);
        for (auto iter = m_stockDict.begin(); iter != m_stockDict.end(); ++iter) {
            auto driver = iter->second.getKDataDirver();
            if (!driver->getPrototype()->canParallelLoad()) {
                can_not_parallel_stk_list.push_back(iter->second);
                continue;
            }

            auto& ktype_list = KQuery::getAllKType();
            for (auto& ktype : ktype_list) {
                if (iter->second.isBuffer(ktype)) {
                    tg->submit([=]() mutable {
                        Stock& stk = iter->second;
                        stk.loadKDataToBuffer(ktype);
                    });
                }
            }
        }
    }

    for (auto& stk : can_not_parallel_stk_list) {
        const auto& ktype_list = KQuery::getAllKType();
        for (const auto& ktype : ktype_list) {
            if (stk.isBuffer(ktype)) {
                stk.loadKDataToBuffer(ktype);
            }
        }
    }
}

string StockManager::tmpdir() const {
    return m_tmpdir;
}

string StockManager::datadir() const {
    return m_datadir;
}

Stock StockManager::getStock(const string& querystr) const {
    Stock result;
    string query_str = querystr;
    to_upper(query_str);
    std::lock_guard<std::mutex> lock(*m_stockDict_mutex);
    auto iter = m_stockDict.find(query_str);
    return (iter != m_stockDict.end()) ? iter->second : result;
}

StockList StockManager::getStockList(std::function<bool(const Stock&)>&& filter) const {
    StockList ret;
    ret.reserve(m_stockDict.size());
    std::lock_guard<std::mutex> lock(*m_stockDict_mutex);
    auto iter = m_stockDict.begin();
    if (filter) {
        for (; iter != m_stockDict.end(); ++iter) {
            if (filter(iter->second)) {
                ret.emplace_back(iter->second);
            }
        }
    } else {
        for (; iter != m_stockDict.end(); ++iter) {
            ret.emplace_back(iter->second);
        }
    }
    return ret;
}

MarketInfo StockManager::getMarketInfo(const string& market) const {
    MarketInfo result;
    string market_tmp = market;
    to_upper(market_tmp);

    std::lock_guard<std::mutex> lock(*m_marketInfoDict_mutex);
    auto iter = m_marketInfoDict.find(market_tmp);
    if (iter != m_marketInfoDict.end()) {
        result = iter->second;
    } else {
        result = m_baseInfoDriver->getMarketInfo(market_tmp);
        if (result != Null<MarketInfo>()) {
            m_marketInfoDict[market_tmp] = result;
        }
    }
    return result;
}

StockTypeInfo StockManager::getStockTypeInfo(uint32_t type) const {
    StockTypeInfo result;
    std::lock_guard<std::mutex> lock(*m_stockTypeInfo_mutex);
    auto iter = m_stockTypeInfo.find(type);
    if (iter != m_stockTypeInfo.end()) {
        result = iter->second;
    } else {
        result = m_baseInfoDriver->getStockTypeInfo(type);
        if (result != Null<StockTypeInfo>()) {
            m_stockTypeInfo[type] = result;
        }
    }
    return result;
}

MarketList StockManager::getAllMarket() const {
    MarketList result;
    std::lock_guard<std::mutex> lock(*m_marketInfoDict_mutex);
    auto iter = m_marketInfoDict.begin();
    for (; iter != m_marketInfoDict.end(); ++iter) {
        result.push_back(iter->first);
    }
    return result;
}

Block StockManager::getBlock(const string& category, const string& name) {
    return m_blockDriver ? m_blockDriver->getBlock(category, name) : Block();
}

BlockList StockManager::getBlockList(const string& category) {
    return m_blockDriver ? m_blockDriver->getBlockList(category) : BlockList();
}

BlockList StockManager::getBlockList() {
    return m_blockDriver ? m_blockDriver->getBlockList() : BlockList();
}

DatetimeList StockManager::getTradingCalendar(const KQuery& query, const string& market) {
    auto marketinfo = getMarketInfo(market);
    return getStock(fmt::format("{}{}", marketinfo.market(), marketinfo.code()))
      .getDatetimeList(query);
}

const ZhBond10List& StockManager::getZhBond10() const {
    return m_zh_bond10;
}

Stock StockManager::addTempCsvStock(const string& code, const string& day_filename,
                                    const string& min_filename, price_t tick, price_t tickValue,
                                    int precision, size_t minTradeNumber, size_t maxTradeNumber) {
    string new_code(code);
    to_upper(new_code);
    Stock result("TMP", new_code, day_filename, STOCKTYPE_TMP, true, Datetime(199901010000),
                 Null<Datetime>(), tick, tickValue, precision, minTradeNumber, maxTradeNumber);

    Parameter param;
    param.set<string>("type", "TMPCSV");
    auto driver_pool = DataDriverFactory::getKDataDriverPool(param);
    auto driver = driver_pool->getPrototype();
    KDataTempCsvDriver* p = dynamic_cast<KDataTempCsvDriver*>(driver.get());
    p->setDayFileName(day_filename);
    p->setMinFileName(min_filename);
    result.setKDataDriver(driver_pool);
    result.loadKDataToBuffer(KQuery::DAY);
    result.loadKDataToBuffer(KQuery::MIN);
    return addStock(result) ? result : Null<Stock>();
}

void StockManager::removeTempCsvStock(const string& code) {
<<<<<<< HEAD
    string query_str = "TMP" + code;
    to_upper(query_str);
    std::lock_guard<std::mutex> lock(*m_stockDict_mutex);
    auto iter = m_stockDict.find(query_str);
    if (iter != m_stockDict.end()) {
        m_stockDict.erase(iter);
    }
=======
    removeStock(fmt::format("TMP{}", code));
>>>>>>> 0736df0a
}

bool StockManager::addStock(const Stock& stock) {
    string market_code(stock.market_code());
    to_upper(market_code);
    std::lock_guard<std::mutex> lock(*m_stockDict_mutex);
    HKU_ERROR_IF_RETURN(m_stockDict.find(market_code) != m_stockDict.end(), false,
                        "The stock had exist! {}", market_code);
    m_stockDict[market_code] = stock;
    return true;
}

void StockManager::removeStock(const string& market_code) {
    string n_market_code(market_code);
    to_upper(n_market_code);
    std::lock_guard<std::mutex> lock(*m_stockDict_mutex);
    auto iter = m_stockDict.find(n_market_code);
    if (iter != m_stockDict.end()) {
        m_stockDict.erase(iter);
    }
}

void StockManager::loadAllStocks() {
    HKU_INFO("Loading stock information...");
    vector<StockInfo> stockInfos;
    if (m_context.isAll()) {
        stockInfos = m_baseInfoDriver->getAllStockInfo();
    } else {
        const vector<string>& context_stock_code_list = m_context.getStockCodeList();
        auto all_market = getAllMarket();
        for (auto stkcode : context_stock_code_list) {
            to_upper(stkcode);
            bool find = false;
            for (auto& market : all_market) {
                auto pos = stkcode.find(market);
                if (pos != string::npos && market.size() <= stkcode.size()) {
                    string stk_market = stkcode.substr(pos, market.size());
                    string stk_code = stkcode.substr(market.size(), stkcode.size());
                    stockInfos.push_back(m_baseInfoDriver->getStockInfo(stk_market, stk_code));
                    find = true;
                    break;
                }
            }
            HKU_WARN_IF(!find, "Invalid stock code: {}", stkcode);
        }
    }

    std::lock_guard<std::mutex> lock(*m_stockDict_mutex);
    for (auto& info : stockInfos) {
        Datetime startDate, endDate;
        try {
            startDate = Datetime(info.startDate * 10000LL);
        } catch (...) {
            startDate = Null<Datetime>();
        }
        try {
            endDate = Datetime(info.endDate * 10000LL);
        } catch (...) {
            endDate = Null<Datetime>();
        }
        Stock _stock(info.market, info.code, info.name, info.type, info.valid, startDate, endDate,
                     info.tick, info.tickValue, info.precision, info.minTradeNumber,
                     info.maxTradeNumber);
        string market_code = _stock.market_code();
        ;
        to_upper(market_code);
        auto iter = m_stockDict.find(market_code);
        if (iter == m_stockDict.end()) {
            m_stockDict[market_code] = _stock;
        } else {
            Stock& stock = iter->second;
            if (!stock.m_data) {
                stock.m_data = shared_ptr<Stock::Data>(
                  new Stock::Data(info.market, info.code, info.name, info.type, info.valid,
                                  startDate, endDate, info.tick, info.tickValue, info.precision,
                                  info.minTradeNumber, info.maxTradeNumber));
            } else {
                stock.m_data->m_market = info.market;
                stock.m_data->m_code = info.code;
                stock.m_data->m_name = info.name;
                stock.m_data->m_type = info.type;
                stock.m_data->m_valid = info.valid;
                stock.m_data->m_startDate = startDate;
                stock.m_data->m_lastDate = endDate;
                stock.m_data->m_tick = info.tick;
                stock.m_data->m_tickValue = info.tickValue;
                stock.m_data->m_precision = info.precision;
                stock.m_data->m_minTradeNumber = info.minTradeNumber;
                stock.m_data->m_maxTradeNumber = info.maxTradeNumber;
            }
        }
    }
}

void StockManager::loadAllMarketInfos() {
    HKU_INFO("Loading market information...");
    auto marketInfos = m_baseInfoDriver->getAllMarketInfo();
    std::lock_guard<std::mutex> lock(*m_marketInfoDict_mutex);
    m_marketInfoDict.clear();
    m_marketInfoDict.reserve(marketInfos.size());
    for (auto& marketInfo : marketInfos) {
        string market = marketInfo.market();
        to_upper(market);
        m_marketInfoDict[market] = marketInfo;
    }
}

void StockManager::loadAllStockTypeInfo() {
    HKU_INFO("Loading stock type information...");
    auto stkTypeInfos = m_baseInfoDriver->getAllStockTypeInfo();
    std::lock_guard<std::mutex> lock(*m_stockTypeInfo_mutex);
    m_stockTypeInfo.clear();
    m_stockTypeInfo.reserve(stkTypeInfos.size());
    for (auto& stkTypeInfo : stkTypeInfos) {
        m_stockTypeInfo[stkTypeInfo.type()] = stkTypeInfo;
    }
}

void StockManager::loadAllHolidays() {
    auto holidays = m_baseInfoDriver->getAllHolidays();
    std::lock_guard<std::mutex> lock(*m_holidays_mutex);
    m_holidays = std::move(holidays);
}

void StockManager::loadAllStockWeights() {
    HKU_INFO("Loading stock weight...");
    if (m_context.isAll()) {
        auto all_stkweight_dict = m_baseInfoDriver->getAllStockWeightList();
        std::lock_guard<std::mutex> lock1(*m_stockDict_mutex);
        for (auto iter = m_stockDict.begin(); iter != m_stockDict.end(); ++iter) {
            auto weight_iter = all_stkweight_dict.find(iter->first);
            if (weight_iter != all_stkweight_dict.end()) {
                Stock& stock = iter->second;
                std::lock_guard<std::mutex> lock2(stock.m_data->m_weight_mutex);
                stock.m_data->m_weightList.swap(weight_iter->second);
            }
        }
    } else {
        std::lock_guard<std::mutex> lock1(*m_stockDict_mutex);
        for (auto iter = m_stockDict.begin(); iter != m_stockDict.end(); ++iter) {
            Stock& stock = iter->second;
            auto sw_list = m_baseInfoDriver->getStockWeightList(
              stock.market(), stock.code(), m_context.startDatetime(), Null<Datetime>());
            {
                std::lock_guard<std::mutex> lock2(stock.m_data->m_weight_mutex);
                stock.m_data->m_weightList = std::move(sw_list);
            }
        }
    }
}

void StockManager::loadAllZhBond10() {
    m_zh_bond10 = m_baseInfoDriver->getAllZhBond10();
}

void StockManager::loadHistoryFinanceField() {
    auto fields = m_baseInfoDriver->getHistoryFinanceField();
    for (const auto& field : fields) {
        m_field_ix_to_name[field.first - 1] = field.second;
        m_field_name_to_ix[field.second] = field.first - 1;
    }
}

vector<std::pair<size_t, string>> StockManager::getHistoryFinanceAllFields() const {
    vector<std::pair<size_t, string>> ret;
    for (auto iter = m_field_ix_to_name.begin(); iter != m_field_ix_to_name.end(); ++iter) {
        ret.emplace_back(iter->first, iter->second);
    }
    std::sort(ret.begin(), ret.end(),
              [](const std::pair<size_t, string>& a, const std::pair<size_t, string>& b) {
                  return a.first < b.first;
              });
    return ret;
}

}  // namespace hku<|MERGE_RESOLUTION|>--- conflicted
+++ resolved
@@ -435,17 +435,7 @@
 }
 
 void StockManager::removeTempCsvStock(const string& code) {
-<<<<<<< HEAD
-    string query_str = "TMP" + code;
-    to_upper(query_str);
-    std::lock_guard<std::mutex> lock(*m_stockDict_mutex);
-    auto iter = m_stockDict.find(query_str);
-    if (iter != m_stockDict.end()) {
-        m_stockDict.erase(iter);
-    }
-=======
     removeStock(fmt::format("TMP{}", code));
->>>>>>> 0736df0a
 }
 
 bool StockManager::addStock(const Stock& stock) {
