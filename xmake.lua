set_xmakever("2.8.2")

option("hdf5")
    set_default(true)
    set_showmenu(true)
    set_category("hikyuu")
    set_description("Enable hdf5 kdata engine.")
option_end()

option("mysql")
    set_default(true)
    set_showmenu(true)
    set_category("hikyuu")
    set_description("Enable mysql kdata engine.")
    if is_plat("macosx") then
        if os.exists("/usr/local/opt/mysql-client/lib") then
            add_includedirs("/usr/local/opt/mysql-client/include/mysql")
            add_includedirs("/usr/local/opt/mysql-client/include")
            add_linkdirs("/usr/local/opt/mysql-client/lib")
            add_rpathdirs("/usr/local/opt/mysql-client/lib")
        end
        if os.exists("/usr/local/mysql/lib") then
            add_linkdirs("/usr/local/mysql/lib")
            add_rpathdirs("/usr/local/mysql/lib")
        end
        if not os.exists("/usr/local/include/mysql") then
            if os.exists("/usr/local/mysql/include") then
                os.run("ln -s /usr/local/mysql/include /usr/local/include/mysql")
            else
                print("Not Found MySQL include dir!")
            end
        end
        add_links("mysqlclient")
    elseif is_plat("windows") then
        add_defines("NOMINMAX")
    end        
option_end()

option("sqlite")
    set_default(true)
    set_showmenu(true)
    set_category("hikyuu")
    set_description("Enable sqlite kdata engine.")
option_end()

option("tdx")
    set_default(true)
    set_showmenu(true)
    set_category("hikyuu")
    set_description("Enable tdx kdata engine.")
option_end()

option("stacktrace")
    set_default(true)
    set_showmenu(true)
    set_category("hikyuu")
    set_description("Enable check/assert with stack trace info.")
    add_defines("HKU_ENABLE_STACK_TRACE")
option_end()

option("spend_time")
    set_default(true)
    set_showmenu(true)
    set_category("hikyuu")
    set_description("Enable spend time.")
    add_defines("HKU_CLOSE_SPEND_TIME=0")
option_end()

option("feedback")
    set_default(true)
    set_showmenu(true)
    set_category("hikyuu")
    set_description("Enable send feedback.")
option_end()

option("simd")
    set_default(false)
    set_showmenu(true)
    set_category("hikyuu")
    set_description("Enable cpu simd.")
    add_defines("HKU_ENBALE_SIMD")
option_end()


-- project
set_project("hikyuu")

add_rules("mode.debug", "mode.release")
if not is_plat("windows") then add_rules("mode.coverage", "mode.asan", "mode.msan", "mode.tsan", "mode.lsan") end

-- version
set_version("1.3.4", {build = "%Y%m%d%H%M"})
set_configvar("LOG_ACTIVE_LEVEL", 0) -- 激活的日志级别
-- if is_mode("debug") then
--    set_configvar("LOG_ACTIVE_LEVEL", 0)  -- 激活的日志级别
-- else
--    set_configvar("LOG_ACTIVE_LEVEL", 2)  -- 激活的日志级别
-- end
set_configvar("USE_SPDLOG_LOGGER", 1) -- 是否使用spdlog作为日志输出
set_configvar("USE_SPDLOG_ASYNC_LOGGER", 0) -- 使用异步的spdlog
set_configvar("CHECK_ACCESS_BOUND", 1)
if is_plat("macosx") then
    set_configvar("SUPPORT_SERIALIZATION", 0)
else
    set_configvar("SUPPORT_SERIALIZATION", is_mode("release") and 1 or 0)
end
set_configvar("SUPPORT_TEXT_ARCHIVE", 0)
set_configvar("SUPPORT_XML_ARCHIVE", 1)
set_configvar("SUPPORT_BINARY_ARCHIVE", 1)
set_configvar("HKU_DISABLE_ASSERT", 0)
set_configvar("ENABLE_MSVC_LEAK_DETECT", 0)
set_configvar("HKU_ENABLE_SEND_FEEDBACK", get_config("feedback") and 1 or 0)

set_configvar("HKU_ENABLE_HDF5_KDATA", get_config("hdf5") and 1 or 0)
set_configvar("HKU_ENABLE_MYSQL_KDATA", get_config("mysql") and 1 or 0)
set_configvar("HKU_ENABLE_SQLITE_KDATA", get_config("sqlite") and 1 or 0)
set_configvar("HKU_ENABLE_TDX_KDATA", get_config("tdx") and 1 or 0)

set_warnings("all")

-- set language: C99, c++ standard
set_languages("cxx17", "c99")

if is_plat("windows") then
    if is_mode("release") then
        set_runtimes("MD")
    else
        set_runtimes("MDd")
    end
end

local boost_version = "1.84.0"
local hdf5_version = "1.12.2"
local fmt_version = "10.2.1"
local flatbuffers_version = "23.5.26"
local sqlite_version = "3.43.0+200"
local mysql_version = "8.0.31"
if is_plat("windows") or (is_plat("linux", "cross") and is_arch("aarch64", "arm64.*")) then 
    mysql_version = "8.0.21" 
end

add_repositories("hikyuu-repo https://github.com/fasiondog/hikyuu_extern_libs.git")
if is_plat("windows") then
    if get_config("hdf5") then
        if is_mode("release") then
            add_requires("hdf5 " .. hdf5_version)
        else
            add_requires("hdf5_D " .. hdf5_version)
        end
    end
    if get_config("mysql") then
        add_requires("mysql " .. mysql_version)
    end

elseif is_plat("linux", "cross") then
    if get_config("hdf5") then
        add_requires("hdf5 " .. hdf5_version, { system = false })
    end
    if get_config("mysql") then
        add_requires("mysql " .. mysql_version, { system = false })
    end
  
elseif is_plat("macosx") then
    if get_config("hdf5") then
        add_requires("brew::hdf5")
    end
    if get_config("mysql") then
        add_requires("brew::mysql-client")
    end
end

add_requires("boost " .. boost_version, {
  system = false,
  debug = is_mode("debug"),
  configs = {
    shared = is_plat("windows"),
    multi = true,
    date_time = true,
    filesystem = true,
    serialization = true,
    system = false,
    python = false,
  },
})

add_requires("spdlog", {system = false, configs = {header_only = true, fmt_external = true}})
add_requireconfs("spdlog.fmt", {override = true, version = fmt_version, configs = {header_only = true}})
add_requires("sqlite3 " .. sqlite_version, {system = false, configs = {shared = true, cxflags = "-fPIC"}})
add_requires("flatbuffers v" .. flatbuffers_version, {system = false})
add_requires("nng", {system = false, configs = {cxflags = "-fPIC"}})
add_requires("nlohmann_json", {system = false})
add_requires("cpp-httplib", {system = false, configs = {zlib = true, ssl = true}})
add_requires("zlib", {system = false})
add_requires("cpu-features", {system = false})

if get_config("simd") then
    add_requires("xsimd", {system = false})
end

add_defines("SPDLOG_DISABLExm_DEFAULT_LOGGER") -- 禁用 spdlog 默认ogger

set_objectdir("$(buildir)/$(mode)/$(plat)/$(arch)/.objs")
set_targetdir("$(buildir)/$(mode)/$(plat)/$(arch)/lib")

-- modifed to use boost static library, except boost.python, serialization
if is_plat("windows") and get_config("kind") == "shared" then 
    add_defines("BOOST_ALL_DYN_LINK") 
end

-- is release now
if is_mode("release") then
  if is_plat("windows") then
    -- Unix-like systems hidden symbols will cause the link dynamic libraries to failed!
    set_symbols("hidden")
  end
end

-- for the windows platform (msvc)
if is_plat("windows") then
  -- add some defines only for windows
  add_defines("NOCRYPT", "NOGDI")
  add_cxflags("-EHsc", "/Zc:__cplusplus", "/utf-8")
  add_cxflags("-wd4819") -- template dll export warning
  add_defines("WIN32_LEAN_AND_MEAN")
  if is_mode("debug") then
    add_cxflags("-Gs", "-RTC1", "/bigobj")
  end
end

if not is_plat("windows") then
  -- disable some compiler errors
  add_cxflags("-Wno-error=deprecated-declarations", "-fno-strict-aliasing")
  add_cxflags("-ftemplate-depth=1023", "-pthread")
  add_shflags("-pthread")
  add_ldflags("-pthread")
end

-- add_vectorexts("sse", "sse2", "sse3", "ssse3", "mmx", "avx")
<<<<<<< HEAD
if not is_plat("cross") and (os.host() == "linux" and is_arch("x86_64", "x64")) then
  -- fedora或者ubuntu，并且不是交叉编译
  add_vectorexts("sse", "sse2", "ssse3", "avx", "avx2")
--   add_defines("HKU_ENABLE_SSE2", "HKU_ENABLE_SSE3", "HKU_ENABLE_SSE41", "HKU_ENABLE_AVX", "HKU_ENABLE_AVX2")
end
=======
-- if not is_plat("cross") and (os.host() == "linux" and is_arch("x86_64", "x64")) then
--   -- fedora或者ubuntu，并且不是交叉编译
--   add_vectorexts("sse", "sse2", "ssse3", "avx", "avx2")
-- end
>>>>>>> b4dbc997

includes("./hikyuu_cpp/hikyuu")
includes("./hikyuu_pywrap")
includes("./hikyuu_cpp/unit_test")
includes("./hikyuu_cpp/demo")<|MERGE_RESOLUTION|>--- conflicted
+++ resolved
@@ -235,19 +235,15 @@
   add_ldflags("-pthread")
 end
 
--- add_vectorexts("sse", "sse2", "sse3", "ssse3", "mmx", "avx")
-<<<<<<< HEAD
+if get_config("simd") and is_arch("x86_64", "x64", "x86", "i386") then
+    add_vectorexts("sse", "sse2", "sse3", "ssse3", "sse4.2", "avx", "avx2")
+end
+
 if not is_plat("cross") and (os.host() == "linux" and is_arch("x86_64", "x64")) then
   -- fedora或者ubuntu，并且不是交叉编译
   add_vectorexts("sse", "sse2", "ssse3", "avx", "avx2")
 --   add_defines("HKU_ENABLE_SSE2", "HKU_ENABLE_SSE3", "HKU_ENABLE_SSE41", "HKU_ENABLE_AVX", "HKU_ENABLE_AVX2")
 end
-=======
--- if not is_plat("cross") and (os.host() == "linux" and is_arch("x86_64", "x64")) then
---   -- fedora或者ubuntu，并且不是交叉编译
---   add_vectorexts("sse", "sse2", "ssse3", "avx", "avx2")
--- end
->>>>>>> b4dbc997
 
 includes("./hikyuu_cpp/hikyuu")
 includes("./hikyuu_pywrap")
