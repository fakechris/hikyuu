set_xmakever("2.8.2")

-- project
set_project("hikyuu")

add_rules("mode.debug", "mode.release")

-- version
set_version("2.1.0", {build = "%Y%m%d%H%M"})

set_warnings("all")

-- set language: C99, c++ standard
set_languages("cxx17", "c99")


option("mysql")
    set_default(true)
    set_showmenu(true)
    set_category("hikyuu")
    set_description("Enable mysql kdata engine.")
    if is_plat("macosx") then
        if os.exists("/usr/local/opt/mysql-client/lib") then
            add_includedirs("/usr/local/opt/mysql-client/include/mysql")
            add_includedirs("/usr/local/opt/mysql-client/include")
            add_linkdirs("/usr/local/opt/mysql-client/lib")
            add_rpathdirs("/usr/local/opt/mysql-client/lib")
        end
        if os.exists("/usr/local/mysql/lib") then
            add_linkdirs("/usr/local/mysql/lib")
            add_rpathdirs("/usr/local/mysql/lib")
        end
        if not os.exists("/usr/local/include/mysql") then
            if os.exists("/usr/local/mysql/include") then
                os.run("ln -s /usr/local/mysql/include /usr/local/include/mysql")
            else
                print("Not Found MySQL include dir!")
            end
        end
        add_links("mysqlclient")
    elseif is_plat("windows") then
        add_defines("NOMINMAX")
    end        
option_end()

option("hdf5", {description = "Enable hdf5 kdata engine.", default = true})
option("sqlite", {description = "Enable sqlite kdata engine.", default = true})
option("tdx", {description = "Enable tdx kdata engine.", default = true})
option("sql_trace", {description = "trace print sql", default = false})

-- 注意：stacktrace 在 windows 下会严重影响性能
option("stacktrace", {description = "Enable check/assert with stack trace info.", default = false})
option("spend_time", {description = "Enable spend time.", default = true})
option("feedback", {description = "Enable send feedback.", default = true})
option("low_precision", {description = "Enable low precision.", default = false})
option("log_level", {description = "set log level.", default = 2, values = {1, 2, 3, 4, 5, 6}})
option("async_log", {description = "Use async log.", default = false})
option("leak_check", {description = "Enable leak check for test", default = false})

-- 使用 serialize 时，建议使用静态库方式编译，boost serializasion 对 dll 的方式支持不好
-- windows下如果使用 serialize 且希望使用动态库，需要设置 runtimes 参数为 "MD"
-- "MT" 方式下，serialize 会挂
option("serialize", {description = "Enable support serialize object and pickle in python", default = true})

if get_config("leak_check") then
    -- 需要 export LD_PRELOAD=libasan.so
    set_policy("build.sanitizer.address", true)
    set_policy("build.sanitizer.leak", true)
    -- set_policy("build.sanitizer.memory", true)
    -- set_policy("build.sanitizer.thread", true)
end

-- SPDLOG_ACTIVE_LEVEL 需要单独加
local log_level = get_config("log_level")
if log_level == nil then
    log_level = 2
end
add_defines("SPDLOG_ACTIVE_LEVEL=" .. log_level)

if is_mode("debug") then
    set_configvar("HKU_DEBUG_MODE", 1)
else
    set_configvar("HKU_DEBUG_MODE", 0)
end
set_configvar("CHECK_ACCESS_BOUND", 1)
set_configvar("SUPPORT_SERIALIZATION", get_config("serialize") and 1 or 0)
set_configvar("SUPPORT_TEXT_ARCHIVE", 0)
set_configvar("SUPPORT_XML_ARCHIVE", 1)
set_configvar("SUPPORT_BINARY_ARCHIVE", 1)
set_configvar("ENABLE_MSVC_LEAK_DETECT", 0)
set_configvar("HKU_ENABLE_LEAK_DETECT", get_config("leak_check") and 1 or 0)
set_configvar("HKU_ENABLE_SEND_FEEDBACK", get_config("feedback") and 1 or 0)

set_configvar("HKU_ENABLE_HDF5_KDATA", get_config("hdf5") and 1 or 0)
set_configvar("HKU_ENABLE_MYSQL", get_config("mysql") and 1 or 0)
set_configvar("HKU_ENABLE_MYSQL_KDATA", get_config("mysql") and 1 or 0)
set_configvar("HKU_ENABLE_SQLITE", (get_config("sqlite") or get_config("hdf5")) and 1 or 0)
set_configvar("HKU_ENABLE_SQLITE_KDATA", get_config("sqlite") and 1 or 0)
set_configvar("HKU_ENABLE_TDX_KDATA", get_config("tdx") and 1 or 0)

set_configvar("HKU_USE_LOW_PRECISION", get_config("low_precision") and 1 or 0)

set_configvar("HKU_SUPPORT_DATETIME", 1)
set_configvar("HKU_ENABLE_SQLCIPHER", 0)
set_configvar("HKU_SQL_TRACE", get_config("sql_trace"))
set_configvar("HKU_ENABLE_INI_PARSER", 1)
set_configvar("HKU_ENABLE_STACK_TRACE", get_config("stacktrace") and 1 or 0)
set_configvar("HKU_CLOSE_SPEND_TIME", get_config("spend_time") and 0 or 1)
set_configvar("HKU_USE_SPDLOG_ASYNC_LOGGER", get_config("async_log") and 1 or 0)
set_configvar("HKU_LOG_ACTIVE_LEVEL", get_config("log_level"))
set_configvar("HKU_ENABLE_MO", 0)
set_configvar("HKU_ENABLE_HTTP_CLIENT", 1)
set_configvar("HKU_ENABLE_HTTP_CLIENT_SSL", 0)
set_configvar("HKU_ENABLE_HTTP_CLIENT_ZIP", 0)

local boost_version = "1.85.0"
<<<<<<< HEAD
local hdf5_version = "1.13.3"
local fmt_version = "10.2.1"
=======
local hdf5_version = "1.12.2"
>>>>>>> fb03e9f1
local flatbuffers_version = "24.3.25"
local nng_version = "1.8.0"
local sqlite_version = "3.46.0+0"
local mysql_version = "8.0.31"
if is_plat("windows") or (is_plat("linux", "cross") and is_arch("aarch64", "arm64.*")) then 
    mysql_version = "8.0.21" 
end

add_repositories("hikyuu-repo https://github.com/fasiondog/hikyuu_extern_libs.git")
-- add_repositories("hikyuu-repo https://gitee.com/fasiondog/hikyuu_extern_libs.git")
if is_plat("windows") then
    if get_config("hdf5") then
        if is_mode("release") then
            add_requires("hdf5 " .. hdf5_version)
        else
            add_requires("hdf5_d " .. hdf5_version)
        end
    end
    if get_config("mysql") then
        add_requires("mysql " .. mysql_version)
    end

elseif is_plat("linux", "cross") then
    if get_config("hdf5") then
        add_requires("hdf5 " .. hdf5_version, { system = false })
    end
    if get_config("mysql") then
        add_requires("mysql " .. mysql_version, { system = false })
    end
  
elseif is_plat("macosx") then
    if get_config("hdf5") then
        add_requires("brew::hdf5", {alias = "hdf5"})
    end
    if get_config("mysql") then
        add_requires("brew::mysql-client", {alias = "mysql"})
    end
end

add_requires("boost " .. boost_version, {
  debug = is_mode("debug"),
  configs = {
    shared = is_plat("windows"),
    runtimes = get_config("runtimes"),
    multi = true,
    date_time = true,
    filesystem = false,
    serialization = true,
    system = false,
    python = false,
  },
})

add_requires("fmt", {configs = {header_only = true}})
add_requires("spdlog", {configs = {header_only = true, fmt_external = true}})
add_requireconfs("spdlog.fmt", {override = true, configs = {header_only = true}})
add_requires("sqlite3 " .. sqlite_version, {configs = {shared = true, cxflags = "-fPIC"}})
add_requires("flatbuffers v" .. flatbuffers_version, {system = false, configs= {runtimes = get_config("runtimes")}})
add_requires("nng " .. nng_version, {configs = {cxflags = "-fPIC"}})
add_requires("nlohmann_json")

add_defines("SPDLOG_DISABLE_DEFAULT_LOGGER") -- 禁用 spdlog 默认ogger

set_objectdir("$(buildir)/$(mode)/$(plat)/$(arch)/.objs")
set_targetdir("$(buildir)/$(mode)/$(plat)/$(arch)/lib")

-- modifed to use boost static library, except boost.python, serialization
if is_plat("windows") and get_config("kind") == "shared" then 
    add_defines("BOOST_ALL_DYN_LINK") 
end

-- is release now
if is_mode("release") then
  if is_plat("windows") then
    -- Unix-like systems hidden symbols will cause the link dynamic libraries to failed!
    set_symbols("hidden")
  end
end

-- for the windows platform (msvc)
if is_plat("windows") then
  -- add some defines only for windows
  add_defines("NOCRYPT", "NOGDI")
  add_cxflags("-EHsc", "/Zc:__cplusplus", "/utf-8")
  add_cxflags("-wd4819") -- template dll export warning
  add_defines("WIN32_LEAN_AND_MEAN")
  if is_mode("debug") then
    add_cxflags("-Gs", "-RTC1", "/bigobj")
  end
end

if not is_plat("windows") then
  -- disable some compiler errors
  add_cxflags("-Wno-error=deprecated-declarations", "-fno-strict-aliasing")
  add_cxflags("-ftemplate-depth=1023", "-pthread")
  add_shflags("-pthread")
  add_ldflags("-pthread")
end

-- if not is_plat("cross") and (os.host() == "linux" and is_arch("x86_64", "x64")) then
--   -- fedora或者ubuntu，并且不是交叉编译
--   add_vectorexts("sse", "sse2", "ssse3", "avx", "avx2")
-- --   add_defines("HKU_ENABLE_SSE2", "HKU_ENABLE_SSE3", "HKU_ENABLE_SSE41", "HKU_ENABLE_AVX", "HKU_ENABLE_AVX2")
-- end

includes("./copy_dependents.lua")
includes("./hikyuu_cpp/hikyuu")
includes("./hikyuu_pywrap")
includes("./hikyuu_cpp/unit_test")
includes("./hikyuu_cpp/demo")<|MERGE_RESOLUTION|>--- conflicted
+++ resolved
@@ -114,12 +114,8 @@
 set_configvar("HKU_ENABLE_HTTP_CLIENT_ZIP", 0)
 
 local boost_version = "1.85.0"
-<<<<<<< HEAD
 local hdf5_version = "1.13.3"
 local fmt_version = "10.2.1"
-=======
-local hdf5_version = "1.12.2"
->>>>>>> fb03e9f1
 local flatbuffers_version = "24.3.25"
 local nng_version = "1.8.0"
 local sqlite_version = "3.46.0+0"
